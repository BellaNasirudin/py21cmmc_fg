--- conflicted
+++ resolved
@@ -319,10 +319,6 @@
 
         self.p_data = self.data["p_signal"]
 
-<<<<<<< HEAD
-
-=======
->>>>>>> caab2e55
         # GET COVARIANCE!
         if self.foreground_cores: # TODO: "and no parameter_names are in foreground core parameters..."
             self.foreground_mean, self.foreground_covariance = self.numerical_covariance(self.nrealisations)
