#!/usr/bin/env python2
# -*- coding: utf-8 -*-
"""
Created on Fri Apr 20 16:54:22 2018

@author: bella
"""

from powerbox.dft import fft
from powerbox.tools import angular_average_nd
import numpy as np
from astropy import constants as const
from astropy.cosmology import Planck15 as cosmo
from astropy import units as un

from py21cmmc.likelihood import LikelihoodBase, Core21cmFastModule
from cosmoHammer.ChainContext import ChainContext
from cosmoHammer.util import Params


class ForegroundLikelihood(LikelihoodBase):
    """
    This likelihood only works when instrument-like visibilities are in the context (eg. use CoreInstrumentalSampling)
    """

    def __init__(self, datafile, n_uv=None, n_psbins=50, **kwargs):
        super().__init__(**kwargs)
        self.datafile = datafile
        self.n_uv = n_uv
        self.n_psbins = n_psbins

    def setup(self):
        print("read in data")
        data = np.load(self.datafile +".npz")
        
        self.k = data["k"]
        self.power = data["p"]
        self.uncertainty = data["sigma"]

    def computeLikelihood(self, ctx):

        PS_mK2Mpc3, k_Mpc = self.computePower(ctx)

<<<<<<< HEAD
        # ctx.add("power_spectrum", PS_mK2Mpc3)
=======
>>>>>>> 8519d86c
        ## FIND CHI SQUARE OF PS!!!
        # this is a bit too simple. Firstly, you need to make sure that the k values line up. secondly, you need uncertainties.
        return -0.5 * np.sum((self.power - PS_mK2Mpc3) ** 2 / self.uncertainty ** 2)

    def computePower(self, ctx):
        ## Read in data from ctx
        visibilities = ctx.get("visibilities")
        baselines = ctx.get('baselines')
        frequencies = ctx.get("frequencies")
        n_uv = self.n_uv or ctx.get("output").lightcone_box.shape[0]

        ugrid, visgrid, weights = self.grid(visibilities, baselines, frequencies, n_uv)

        ## CONSIDER MOVING INTERPOLATING LINERALY SPACED FREQUENCY HERE INSTEAD

        visgrid, eta = self.frequency_fft(visgrid, frequencies)

        # TODO: this is probably wrong!
        #weights = np.sum(weights, axis=-1)
        power2d, coords  = self.get_2D_power(visgrid, [ugrid, ugrid, eta[0]], weights, frequencies, bins=self.n_psbins )

        # Find the 1D Power Spectrum of the visibility
        #self.get_1D_power(visgrid, [ugrid, ugrid, eta[0]], weights, frequencies, bins=self.n_psbins)
        return power2d, coords
    
    def suppressedFg_1DPower(self, bins = 20):
        
        annuli_bins = np.linspace(0, np.sqrt(self.k[0].max()**2+self.k[1].max()**2), bins)
        
        k_par, k_perp = np.meshgrid(self.k[0], self.k[1])
        
        k_indices = np.digitize(k_par**2+k_perp**2, bins = annuli_bins**2) -1
        
        P_1D = np.zeros(len(annuli_bins))
        uncertainty_1D = np.zeros(len(annuli_bins))

        P_1D[:] = [1 / np.sum(1 / self.uncertainty[k_indices == kk] ** 2) * np.sum((self.power[k_indices == kk] + self.uncertainty[k_indices == kk]) / self.uncertainty[k_indices == kk] ** 2) for kk in range(len(annuli_bins))]
        uncertainty_1D[:] = [np.sum([k_indices == kk]) / np.sum(1 / self.uncertainty[k_indices == kk]) for kk in range(len(annuli_bins))]
        
        return P_1D, uncertainty_1D

    def grid(self, visibilities, baselines, frequencies, ngrid):

        # TODO: may be better to leave this optional for user.
        umax = max([b.max() for b in baselines]) * frequencies.max()/const.c

        ugrid = np.linspace(-umax, umax, ngrid+1) # +1 because these are bin edges.
        visgrid = np.zeros((ngrid, ngrid, len(frequencies)), dtype=np.complex128)
        weights = np.zeros((ngrid, ngrid, len(frequencies)))

        for j, f in enumerate(frequencies):
            # U,V values change with frequency.
            u = baselines[:, 0] * f / const.c
            v = baselines[:, 1] * f / const.c

            # TODO: doing three of the same histograms is probably unnecessary.
            weights[:, :, j] = np.histogram2d(u.value, v.value, bins=[ugrid, ugrid])[0]
            rl = np.histogram2d(u.value, v.value, bins=[ugrid, ugrid], weights=np.real(visibilities[:,j]))[0]
            im = np.histogram2d(u.value, v.value, bins=[ugrid, ugrid], weights=np.imag(visibilities[:,j]))[0]

            visgrid[:, :, j] = (rl + im * 1j) / weights[:, :, j]

        visgrid[np.isnan(visgrid)] = 0.0

        centres = (ugrid[1:] + ugrid[:-1])/2

        return centres, visgrid, weights

    def frequency_fft(self, vis, freq):
        return fft(vis, (freq.max() - freq.min()), axes=(2,), a=0, b=2 * np.pi)

    def get_1D_power(self, visibility, coords, weights, linFrequencies, bins=100):

        print("Finding the power spectrum")
        ## Change the units of coords to Mpc
        z_mid = (1420e6) / (np.mean(linFrequencies)) - 1
        coords[0] = 2 * np.pi * coords[0] / cosmo.comoving_transverse_distance([z_mid])
        coords[1] = 2 * np.pi * coords[1] / cosmo.comoving_transverse_distance([z_mid])
        coords[2] = 2 * np.pi * coords[2] * (cosmo.H0).to(un.m / (un.Mpc * un.s)) * 1420e6 * un.Hz * cosmo.efunc(
            z_mid) / (const.c * (1 + z_mid) ** 2)

        ## Change the unit of visibility
        visibility = visibility / self.convert_factor_sources() * self.convert_factor_HztoMpc(np.min(linFrequencies),
                                                              np.max(linFrequencies)) * self.convert_factor_SrtoMpc2(z_mid)

        ## Square the visibility
        visibility_sq = np.abs(visibility) ** 2

        # TODO: check if this is correct (reshaping might be in wrong order)
        weights = np.repeat(weights, len(coords[2])).reshape((len(coords[0]), len(coords[1]), len(coords[2])))

        PS_mK2Mpc6, k_Mpc = angular_average_nd(visibility_sq, coords, bins=bins, weights=weights)

        PS_mK2Mpc3 = PS_mK2Mpc6 / self.volume(z_mid, np.min(linFrequencies), np.max(linFrequencies))

        return PS_mK2Mpc3, k_Mpc
    
    def get_2D_power(self, V_tilde, coords, weights, linFrequencies, bins=100):
        '''
        Finding the 2D Power Spectrum of the visibility
        
        Parameters
        ----------
            
        V_tilde : float or array-like (complex)
            The visibility
        
        coords: array-like
            The range of values of the (x,y) coordinates in V_tilde
        
        weights: int
            The weighting for the cylindrical averaging
            With the default value, everything has a weight of 1
            When it is set to 0, we only consider cells which are not empty

        bins : int
            The number of radial bin in terms of u and v coordinates of Fourier Transform
        
        Returns
        -------
        P : array-like
            The cylindrical average or 2D Power Spectrum of the visibility, V_tilde
            The shape of P is (number of etas/frequencies)x(number of radial bins)
        '''
        print("Finding the power spectrum")
        
        ## Change the units of coords to Mpc
        z_mid = (1420e6) / (np.mean(linFrequencies)) - 1
        coords[0] = 2 * np.pi * coords[0] / cosmo.comoving_transverse_distance([z_mid])
        coords[1] = 2 * np.pi * coords[1] / cosmo.comoving_transverse_distance([z_mid])
        coords[2] = 2 * np.pi * coords[2] * (cosmo.H0).to(un.m / (un.Mpc * un.s)) * 1420e6 * un.Hz * cosmo.efunc(z_mid) / (const.c * (1 + z_mid) ** 2)
        
        ## Generate the radial bins
        radial_bins = np.linspace(0, np.sqrt(2*np.max(coords[0].value)**2), bins)

        P = np.zeros([np.shape(V_tilde)[-1],len(radial_bins)])
        
        u , v = np.meshgrid(coords[0],coords[1])
        
        bins = np.zeros([np.shape(V_tilde)[-1],len(radial_bins)])
    
        binIndices = np.digitize((u.value**2+v.value**2), bins=radial_bins**2)-1

        V_tilde_sq = np.absolute(V_tilde)**2
                    
        for eta in range(np.shape(V_tilde)[-1]):
    
            P[eta,:] =[np.sum(V_tilde_sq[:,:,eta][binIndices==k]) for k in range(len(radial_bins))]
            
            bins[eta,:] = [np.sum((weights[:,:,eta][binIndices==k])) for k in range(len(radial_bins))]
            
        P[bins>0] = P[bins>0] / bins[bins>0] 
        P = P * (1 / self.convert_factor_sources() * self.convert_factor_HztoMpc(np.min(linFrequencies),
                                                              np.max(linFrequencies)) * self.convert_factor_SrtoMpc2(z_mid))**2/ self.volume(z_mid, np.min(linFrequencies), np.max(linFrequencies))
    
        return P.value, [radial_bins, coords[2].value]
    
    def convert_factor_HztoMpc(self, nu_min, nu_max):

        z_max = (1420e6) / (nu_min) - 1
        z_min = (1420e6) / (nu_max) - 1

        Mpc_Hz = (cosmo.comoving_distance([z_max]) - cosmo.comoving_distance([z_min])) / (nu_max - nu_min)
        
        return Mpc_Hz

    @staticmethod
    def convert_factor_SrtoMpc2(z_mid):
        Mpc2_sr = cosmo.comoving_distance([z_mid]) / (1 * un.sr)
        return Mpc2_sr

    def volume(self, z_mid, nu_min, nu_max, A_eff=20):

        diff_nu = nu_max - nu_min

        G_z = (cosmo.H0).to(un.m / (un.Mpc * un.s)) * 1420e6 * un.Hz * cosmo.efunc(z_mid) / (const.c * (1 + z_mid) ** 2)

        Vol = const.c ** 2 / (A_eff * un.m ** 2 * nu_max * (1 / un.s) ** 2) * diff_nu * (
                    1 / un.s) * cosmo.comoving_distance([z_mid]) ** 2 / (G_z)

        return Vol.value

    def convert_factor_sources(self, nu=0):

        ## Can either do it with the beam or without the beam (frequency dependent)
        if (nu == 0):
            A_eff = 20 * un.m ** 2

            flux_density = (2 * 1e26 * const.k_B * 1e-3 * un.K / (A_eff * (1 * un.Hz) * (1 * un.s))).to(
                un.W / (un.Hz * un.m ** 2))

        else:
            flux_density = (2 * const.k_B * 1e-3 * un.K / (((const.c) / (nu.to(1 / un.s))) ** 2) * 1e26).to(
                un.W / (un.Hz * un.m ** 2))
        
        return flux_density.value

    def simulate_data(self, fg_core, instr_core, params, niter=20):
        core = Core21cmFastModule(
            parameter_names=params.keys(),
            box_dim=self._box_dim,
            flag_options=self._flag_options,
            astro_params=self._astro_params,
            cosmo_params=self._cosmo_params
        )

        core.setup()
        fg_core.setup()
        instr_core.setup()

        params = Params(*[(k, v[1]) for k, v in params.items()])
        ctx = ChainContext('derp', params)

        p = [0] * niter
        for i in range(niter):
            # Here is where the __call__ happens!
            core(ctx)
            fg_core(ctx)
            instr_core(ctx)

            p[i], k = self.computePower(ctx)

        sigma = np.std(np.array(p), axis=0)
        p = np.mean(np.array(p), axis=0)

        np.savez(self.datafile, k=k, p=p, sigma=sigma)<|MERGE_RESOLUTION|>--- conflicted
+++ resolved
@@ -41,10 +41,6 @@
 
         PS_mK2Mpc3, k_Mpc = self.computePower(ctx)
 
-<<<<<<< HEAD
-        # ctx.add("power_spectrum", PS_mK2Mpc3)
-=======
->>>>>>> 8519d86c
         ## FIND CHI SQUARE OF PS!!!
         # this is a bit too simple. Firstly, you need to make sure that the k values line up. secondly, you need uncertainties.
         return -0.5 * np.sum((self.power - PS_mK2Mpc3) ** 2 / self.uncertainty ** 2)
